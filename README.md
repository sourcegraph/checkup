<img src="https://i.imgur.com/UWhSoQj.png" width="450" alt="Checkup">

[![GoDoc](https://img.shields.io/badge/godoc-reference-blue.svg?style=flat-square)](https://godoc.org/github.com/sourcegraph/checkup) [![Sourcegraph](https://sourcegraph.com/github.com/sourcegraph/checkup/-/badge.svg)](https://sourcegraph.com/github.com/sourcegraph/checkup?badge)


**Checkup is distributed, lock-free, self-hosted health checks and status pages, written in Go.**

**It features an elegant, minimalistic CLI and an idiomatic Go library. They are completely interoperable and their configuration is beautifully symmetric.**

Checkup was created by Matt Holt, author of the [Caddy web server](https://caddyserver.com). It is maintained and sponsored by [Sourcegraph](https://sourcegraph.com). If you'd like to dive into the source, you can [start here](https://sourcegraph.com/github.com/sourcegraph/checkup/-/def/GoPackage/github.com/sourcegraph/checkup/-/Checkup).

This tool is a work-in-progress. Please use liberally (with discretion) and report any bugs!

## Recent changes

Due to recent development, some breaking changes have been introduced:

- providers: the json config field `provider` was renamed to `type` for consistency,
- notifiers: the json config field `name` was renamed to `type` for consistency,
- sql: by default the sqlite storage engine is disabled (needs build with `-tags sql` to enable),
- sql: storage engine is deprecated in favor of new storage engines postgres, mysql, sqlite3
- mailgun: the `to` parameter now takes a list of e-mail addresses (was a single recipient)
- LOGGING IS NOT SWALLOWED ANYMORE, DON'T PARSE `checkup` OUTPUT IN SCRIPTS
- default for status page config has been set to local source (use with `checkup serve`)

If you want to build the latest version, it's best to run:

- `make build` - builds checkup with mysql and postgresql support,
- `make build-sqlite3` - builds checkup with additional sqlite3 support

The resulting binary will be placed into `builds/checkup`.

## Intro

Checkup can be customized to check up on any of your sites or services at any time, from any infrastructure, using any storage provider of your choice (assuming an integration exists for your storage provider). The status page can be customized to your liking since you can do your checks however you want. The status page is also mobile-responsive.

Checkup currently supports these checkers:

- HTTP
- TCP (+TLS)
- DNS
- TLS

Checkup implements these storage providers:

- Amazon S3
- Local file system
- GitHub
<<<<<<< HEAD
- SQL (sqlite3 or PostgreSQL)
- Azure Application Insights
=======
- MySQL
- PostgreSQL
- SQLite3

*Currently the status page does not support SQL storage back-ends.*
>>>>>>> 0624503a

Checkup can even send notifications through your service of choice (if an integration exists).


## How it Works

There are 3 components:

1. **Storage.** You set up storage space for the results of the checks.
2. **Checks.** You run checks on whatever endpoints you have as often as you want.
3. **Status Page.** You (or GitHub) host the status page.


## Quick Start

[Download Checkup](https://github.com/sourcegraph/checkup/releases/latest) for your platform and put it in your PATH, or install from source:

```bash
$ go get -u github.com/sourcegraph/checkup/cmd/checkup
```

You'll need Go 1.8 or newer. Verify it's installed properly:

```bash
$ checkup --help
```

Then follow these instructions to get started quickly with Checkup.


### Create your Checkup config

You can configure Checkup entirely with a simple JSON document. You should configure storage and at least one checker. Here's the basic outline:

```js
{
    "checkers": [
        // checker configurations go here
    ],

    "storage": {
        // storage configuration goes here
    },

    "notifiers": [
        // notifier configuration goes here
    ]
}
```

Save the checkup configuration file as `checkup.json` in your working directory.

We will show JSON samples below, to get you started. **But please [refer to the godoc](https://godoc.org/github.com/sourcegraph/checkup) for a comprehensive description of each type of checker, storage, and notifier you can configure!**

Here are the configuration structures you can use, which are explained fully [in the godoc](https://godoc.org/github.com/sourcegraph/checkup). **Only the required fields are shown, so consult the godoc for more.**

#### HTTP Checker

**[godoc: check/http](https://godoc.org/github.com/sourcegraph/checkup/check/http)**

```js
{
    "type": "http",
    "endpoint_name": "Example HTTP",
    "endpoint_url": "http://www.example.com"
    // for more fields, see the godoc
}
```


#### TCP Checker

**[godoc: check/tcp](https://godoc.org/github.com/sourcegraph/checkup/check/tcp)**

```js
{
    "type": "tcp",
    "endpoint_name": "Example TCP",
    "endpoint_url": "example.com:80"
}
```

#### DNS Checkers

**[godoc: check/dns](https://godoc.org/github.com/sourcegraph/checkup/check/dns)**

```js
{
    "type": "dns",
    "endpoint_name": "Example of endpoint_url looking up host.example.com",
    "endpoint_url": "ns.example.com:53",
    "hostname_fqdn": "host.example.com"
}
```

#### TLS Checkers

**[godoc: check/tls](https://godoc.org/github.com/sourcegraph/checkup/check/tls)**

```js
{
    "type": "tls",
    "endpoint_name": "Example TLS Protocol Check",
    "endpoint_url": "www.example.com:443"
}
```

#### Exec Checkers

**[godoc: check/exec](https://godoc.org/github.com/sourcegraph/checkup/check/exec)**

The exec checker can run any command, and expects an zero-value exit code
on success. Non-zero exit codes are considered errors. You can configure
the check with `"raise":"warning"` if you want to consider a failing
service as DEGRADED. Additional options available on godoc link above.

```js
{
    "type": "exec",
    "name": "Example Exec Check",
    "command": "testdata/exec.sh"
}
```

#### Amazon S3 Storage

**[godoc: S3](https://godoc.org/github.com/sourcegraph/checkup/check/s3)**

```js
{
    "type": "s3",
    "access_key_id": "<yours>",
    "secret_access_key": "<yours>",
    "bucket": "<yours>",
    "region": "us-east-1"
}
```

To serve files for your status page from S3, copy `statuspage/config_s3.js` over `statuspage/config.js`, and fill out the required public, read-only credentials.

#### File System Storage

**[godoc: FS](https://godoc.org/github.com/sourcegraph/checkup/storage/fs)**

```js
{
    "type": "fs",
    "dir": "/path/to/your/check_files"
}
```

#### GitHub Storage

**[godoc: GitHub](https://godoc.org/github.com/sourcegraph/checkup/storage/github)**

```js
{
    "type": "github",
    "access_token": "some_api_access_token_with_repo_scope",
    "repository_owner": "owner",
    "repository_name": "repo",
    "committer_name": "Commiter Name",
    "committer_email": "you@example.com",
    "branch": "gh-pages",
    "dir": "updates"
}
```

Where "dir" is a subdirectory within the repo to push all the check files. Setup instructions:

1. Create a repository,
2. Copy the contents of `statuspage/` from this repo to the root of your new repo,
3. Update the URL in `config.js` to `https://your-username.github.com/dir/`,
4. Create `updates/.gitkeep`,
5. Enable GitHub Pages in your settings for your desired branch.

#### MySQL Storage

**[godoc: storage/mysql](https://godoc.org/github.com/sourcegraph/checkup/storage/mysql)**

A MySQL database can be configured as a storage backend.

Example configuration:

```js
{
    "type": "mysql",
    "create": true,
    "dsn": "checkup:checkup@tcp(mysql-checkup-db:3306)/checkup"
}
```

When `create` is set to true, checkup will issue `CREATE TABLE` statements required for storage.

#### SQLite3 Storage (requires CGO to build, not available as a default)

**[godoc: storage/sqlite3](https://godoc.org/github.com/sourcegraph/checkup/storage/sqlite3)**

A SQLite3 database can be configured as a storage backend.

Example configuration:

```js
{
    "type": "sqlite3",
    "create": true,
    "dsn": "/path/to/your/sqlite.db"
}
```

When `create` is set to true, checkup will issue `CREATE TABLE` statements required for storage.

#### PostgreSQL Storage

**[godoc: storage/postgres](https://godoc.org/github.com/sourcegraph/checkup/storage/postgres)**

A PostgreSQL database can be configured as a storage backend.

Example configuration:

```js
{
    "type": "postgres",
    "dsn": "host=postgres-checkup-db user=checkup password=checkup dbname=checkup sslmode=disable"
}
```

When `create` is set to true, checkup will issue `CREATE TABLE` statements required for storage.


#### Azure Application Insights Storage

**[godoc: appinsights](https://godoc.org/github.com/sourcegraph/checkup/storage/appinsights)**

Azure Application Insights can be used as a storage backend, enabling Checkup to be used as a source of custom availability tests and metrics.  An example use case is documented [here](https://docs.microsoft.com/en-us/azure/azure-monitor/app/availability-azure-functions).

A sample storage configuration with retries enabled:
```js
{
  "type": "appinsights",
  "test_location": "data center 1",
  "instrumentation_key": "11111111-1111-1111-1111-111111111111",
  "retry_interval": 1,
  "max_retries": 3,
  "tags": {
    "service": "front end",
    "product": "main web app"
  }
} 
```

The following keys are optional:

- `test_location` (default is **Checkup Monitor**)
- `retry_interval` (default is 0)
- `max_retries` (default is 0)
- `timeout` (defaults to 2 seconds if omitted or set to 0)
- `tags`

If retries are disabled, the plugin will wait up to `timeout` seconds to submit telemetry before closing.

When check results are sent to Application Insights, the following values are included in the logged telemetry:

- `success` is set to `1` if the check passes, `0` otherwise
- `message` is set to `Up`, `Down`, or `Degraded`
- `duration` is set to the average of all check result round-trip times and is displayed as a string in milliseconds
- `customMeasurements` is set to a JSON object including the number of the check as a string and the round-trip time of the check in nanoseconds
- If the check included a `threshold_rtt` setting, it will be added to the `customDimensions` JSON object as key `ThresholdRTT` with a time duration string value (ie: `200ms`)
- If any tags were included in the storage configuation, they will be added to the `customDimensions` JSON object

Currently the status page does not support Application Insights storage.

#### Slack notifier

Enable notifications in Slack with this Notifier configuration:
```js
{
    "type": "slack",
    "username": "username",
    "channel": "#channel-name",
    "webhook": "webhook-url"
}
```

Follow these instructions to [create a webhook](https://get.slack.help/hc/en-us/articles/115005265063-Incoming-WebHooks-for-Slack).

#### Mail notifier

Enable E-mail notifications with this Notifier configuration:
```js
{
    "type": "mail",
    "from": "from@example.com",
    "to": [ "support1@example.com", "support2@example.com" ],
    "subject": "Custom subject line",
    "smtp": {
        "server": "smtp.example.com",
        "port": 25,
        "username": "username",
        "password": "password"
    }
}
```

The settings for `subject`, `smtp.port` (default to 25), `smtp.username` and `smtp.password` are optional.

#### Mailgun notifier

Enable notifications using Mailgun with this Notifier configuration:
```js
{
    "type": "mailgun",
    "from": "sender@example.com",
    "to": [ "support1@example.com", "support2@example.com" ],
    "subject": "Custom subject line"
    "apikey": "mailgun-api-key",
    "domain": "mailgun-domain",
}
```

#### Pushover notifier

Enable notifications using Pushover with this Notifier configuration:
```js
{
    "type": "pushover",
    "token": "API_TOKEN",
    "recipient": "USER_KEY"
    "subject": "Custom subject line"
}
```

## Setting up storage on S3

The easiest way to do this is to give an IAM user these two privileges (keep the credentials secret):

- arn:aws:iam::aws:policy/**IAMFullAccess**
- arn:aws:iam::aws:policy/**AmazonS3FullAccess**

### Implicit Provisioning

If you give these permissions to the same user as with the credentials in your JSON config above, then you can simply run:

```bash
$ checkup provision
```

and checkup will read the config file and provision S3 for you. If the user is different, you may want to use explicit provisioning instead.

This command creates a new IAM user with read-only permission to S3 and also creates a new bucket just for your check files. The credentials of the new user are printed to your screen. **Make note of the Public Access Key ID and Public Access Key!** You won't be able to see them again.

**IMPORTANT SECURITY NOTE:** This new IAM user will have read-only permission to all S3 buckets in your AWS account, and its credentials will be visible to any visitor to your status page. If you do not want to grant visitors to your status page read access to all your S3 buckets, you need to modify this IAM user's permissions to scope its access to the Checkup bucket. If in doubt, restrict access to your status page to trusted visitors. It is recommended that you do NOT include ANY sensitive credentials on the machine running Checkup.


### Explicit Provisioning

If you do not prefer implicit provisioning using your `checkup.json` file, do this instead. Export the information to environment variables and run the provisioning command:

```bash
$ export AWS_ACCESS_KEY_ID=...
$ export AWS_SECRET_ACCESS_KEY=...
$ export AWS_BUCKET_NAME=...
$ checkup provision s3
```

### Manual Provisioning

If you'd rather do this manually, see the [instructions on the wiki](https://github.com/sourcegraph/checkup/wiki/Provisioning-S3-Manually) but keeping in mind the region must be **US Standard**.


## Checkup status page

Checkup now has a local HTTP server that supports serving checks stored in:

- FS (local filesystem storage),
- MySQL
- PostgreSQL
- SQLite3 (not enabled by default)

You can run `checkup serve` from the folder which contains `checkup.json`
and the `statuspage/` folder.

### Setting up the status page for GitHub

You will need to edit `

### Setting up the status page for S3

In statuspage/js, use the contents of [config_s3.js](https://github.com/sourcegraph/checkup/blob/master/statuspage/js/config_s3.js) to fill out [config.js](https://github.com/sourcegraph/checkup/blob/master/statuspage/js/config.js), which is used by the status page.
This is where you specify how to access the S3 storage bucket you just provisioned for check files.

As you perform checks, the status page will update every so often with the latest results. **Only checks that are stored will appear on the status page.**


## Performing checks

You can run checks many different ways: cron, AWS Lambda, or a time.Ticker in your own Go program, to name a few. Checks should be run on a regular basis. How often you run checks depends on your requirements and how much time you render on the status page.

For example, if you run checks every 10 minutes, showing the last 24 hours on the status page will require 144 check files to be downloaded on each page load. You can distribute your checks to help avoid localized network problems, but this multiplies the number of files by the number of nodes you run checks on, so keep that in mind.

Performing checks with the `checkup` command is very easy.

Just `cd` to the folder with your `checkup.json` from earlier, and checkup will automatically use it:

```bash
$ checkup
```

The vanilla checkup command runs a single check and prints the results to your screen, but does not save them to storage for your status page.

To store the results instead, use `--store`:

```bash
$ checkup --store
```

If you want Checkup to loop forever and perform checks and store them on a regular interval, use this:

```bash
$ checkup every 10m
```

And replace the duration with your own preference. In addition to the regular `time.ParseDuration()` formats, you can use shortcuts like `second`, `minute`, `hour`, `day`, or `week`.

You can also get some help using the `-h` option for any command or subcommand.


## Posting status messages

Site reliability engineers should post messages when there are incidents or other news relevant for a status page. This is also very easy:

```bash
$ checkup message --about=Example "Oops. We're trying to fix the problem. Stay tuned."
```

This stores a check file with your message attached to the result for a check named "Example" which you configured in `checkup.json` earlier.




## Doing all that, but with Go

Checkup is as easy to use in a Go program as it is on the command line.


### Using Go to set up storage on S3

First, create an IAM user with credentials as described in the section above.

Then `go get github.com/sourcegraph/checkup` and import it.

Then replace `ACCESS_KEY_ID` and `SECRET_ACCESS_KEY` below with the actual values for that user. Keep those secret. You'll also replace `BUCKET_NAME` with the unique bucket name to store your check files:

```go
storage := checkup.S3{
	AccessKeyID:     "ACCESS_KEY_ID",
	SecretAccessKey: "SECRET_ACCESS_KEY",
	Bucket:          "BUCKET_NAME",
}
info, err := storage.Provision()
if err != nil {
	log.Fatal(err)
}
fmt.Println(info) // don't lose this output!
```

This method creates a new IAM user with read-only permission to S3 and also creates a new bucket just for your check files. The credentials of the new user are printed to your screen. **Make note of the PublicAccessKeyID and PublicAccessKey!** You won't be able to see them again.



### Using Go to perform checks

First, `go get github.com/sourcegraph/checkup` and import it. Then configure it:

```go
c := checkup.Checkup{
	Checkers: []checkup.Checker{
		checkup.HTTPChecker{Name: "Example (HTTP)", URL: "http://www.example.com", Attempts: 5},
		checkup.HTTPChecker{Name: "Example (HTTPS)", URL: "https://www.example.com", Attempts: 5},
		checkup.TCPChecker{Name:  "Example (TCP)", URL:  "www.example.com:80", Attempts: 5},
		checkup.TCPChecker{Name:  "Example (TCP SSL)", URL:  "www.example.com:443", Attempts: 5, TLSEnabled: true},
		checkup.TCPChecker{Name:  "Example (TCP SSL, self-signed certificate)", URL:  "www.example.com:443", Attempts: 5, TLSEnabled: true, TLSCAFile: "testdata/ca.pem"},
		checkup.TCPChecker{Name:  "Example (TCP SSL, validation disabled)", URL:  "www.example.com:8443", Attempts: 5, TLSEnabled: true, TLSSkipVerify: true},
		checkup.DNSChecker{Name:  "Example DNS test of ns.example.com:53 looking up host.example.com", URL:  "ns.example.com:53", Host: "host.example.com", Attempts: 5},
	},
	Storage: checkup.S3{
		AccessKeyID:     "<yours>",
		SecretAccessKey: "<yours>",
		Bucket:          "<yours>",
		Region:          "us-east-1",
		CheckExpiry:     24 * time.Hour * 7,
	},
}
```

This sample checks 2 endpoints (HTTP and HTTPS). Each check consists of 5 attempts so as to smooth out the final results a bit. We will store results on S3. Notice the `CheckExpiry` value. The `checkup.S3` type is also `checkup.Maintainer` type, which means it can maintain itself and purge any status checks older than `CheckExpiry`. We chose 7 days.

Then, to run checks every 10 minutes:

```go
c.CheckAndStoreEvery(10 * time.Minute)
select {}
```

`CheckAndStoreEvery()` returns a `time.Ticker` that you can stop, but in this case we just want it to run forever, so we block forever using an empty `select`.


### Using Go to post status messages

Simply perform a check, add the message to the corresponding result, and then store it:

```go
results, err := c.Check()
if err != nil {
	// handle err
}

results[0].Message = "We're investigating connectivity issues."

err = c.Storage.Store(results)
if err != nil {
	// handle err
}
```

Of course, real status messages should be as descriptive as possible. You can use HTML in them.


## Other topics

### Getting notified when there are problems

Uh oh, having some fires? 🔥 You can create a type that implements `checkup.Notifier`. Checkup will invoke `Notify()` after every check, where you can evaluate the results and decide if and how you want to send a notification or trigger some event.

### Other kinds of checks or storage providers

You can implement your own Checker and Storage types. If it's general enough, feel free to submit a pull request so others can use it too!

### Building Locally

Requires Go v1.14 or newer. Building with the latest Go version is encouraged.

```bash
git clone git@github.com:sourcegraph/checkup.git
cd checkup
make
```

Building the SQLite3 enabled version is done with `make build-sqlite3`. PostgreSQL and MySQL are enabled by default.

### Building a Docker image

If you would like to run checkup in a docker container, building it is done by running `make docker`.
It will build the version without sql support. An SQL supported docker image is currently not provided,
but there's a plan to do that in the future.<|MERGE_RESOLUTION|>--- conflicted
+++ resolved
@@ -46,16 +46,12 @@
 - Amazon S3
 - Local file system
 - GitHub
-<<<<<<< HEAD
-- SQL (sqlite3 or PostgreSQL)
-- Azure Application Insights
-=======
 - MySQL
 - PostgreSQL
 - SQLite3
-
-*Currently the status page does not support SQL storage back-ends.*
->>>>>>> 0624503a
+- Azure Application Insights
+
+*Currently the status page does not support SQL or Azure Application Insights storage back-ends.*
 
 Checkup can even send notifications through your service of choice (if an integration exists).
 
